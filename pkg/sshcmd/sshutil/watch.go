--- conflicted
+++ resolved
@@ -5,18 +5,14 @@
 	"path"
 	"strconv"
 	"strings"
-<<<<<<< HEAD
 	"time"
 
 	"github.com/wonderivan/logger"
-=======
->>>>>>> 30418296
 )
 
 const oneKBByte = 1024
 const oneMBByte = 1024 * 1024
 
-<<<<<<< HEAD
 //WatchFileSize is
 func (ss *SSH) LoggerFileSize(host, filename string, size int) {
 	t := time.NewTicker(3 * time.Second) //every 3s check file
@@ -40,10 +36,6 @@
 
 //RemoteFileExist is
 func (ss *SSH) IsFileExist(host, remoteFilePath string) bool {
-=======
-//RemoteFilExist is
-func (ss *SSH) IsFilExist(host, remoteFilePath string) bool {
->>>>>>> 30418296
 	// if remote file is
 	// ls -l | grep aa | wc -l
 	remoteFileName := path.Base(remoteFilePath) // aa

--- conflicted
+++ resolved
@@ -46,13 +46,8 @@
 
 	// create container
 	devboxName := fmt.Sprintf("test-devbox-%d", time.Now().Unix())
-<<<<<<< HEAD
-	contentID := "903b3c87-1458-4dd8-b0f4-9da7184cf8ca"
-	baseImage := "ghcr.io/labring-actions/devbox/go-1.23.0:13aacd8" // use another public image to test
-=======
 	contentID := fmt.Sprintf("test-content-id-%d", time.Now().Unix())
 	baseImage := "docker.io/library/nginx:latest" // use another public image to test
->>>>>>> 3e5ac325
 	containerID, err := committer.(*CommitterImpl).CreateContainer(ctx, devboxName, contentID, baseImage)
 	assert.NoError(t, err)
 	assert.NotEmpty(t, containerID)
@@ -293,7 +288,6 @@
 	assert.NoError(t, err)
 }
 
-<<<<<<< HEAD
 // test connection management
 func TestConnectionManagement(t *testing.T) {
 	ctx := context.Background()
@@ -340,8 +334,6 @@
 	fmt.Printf("Connection management test passed\n")
 }
 
-=======
->>>>>>> 3e5ac325
 // // test large image
 // func TestLargeImage(t *testing.T) {
 // 	ctx := context.Background()

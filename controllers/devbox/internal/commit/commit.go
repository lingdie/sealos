--- conflicted
+++ resolved
@@ -3,23 +3,15 @@
 import (
 	"context"
 	"fmt"
-<<<<<<< HEAD
-	"io"
-	"log"
-
-=======
 	"log"
 	"io"
->>>>>>> 66adac13
+	
 	"github.com/containerd/containerd/v2/client"
 	"github.com/containerd/containerd/v2/pkg/namespaces"
 	"github.com/containerd/containerd/v2/pkg/oci"
 	"github.com/containerd/nerdctl/v2/pkg/api/types"
 	"github.com/containerd/nerdctl/v2/pkg/cmd/container"
-<<<<<<< HEAD
 	"github.com/labring/sealos/controllers/devbox/api/v1alpha1"
-=======
->>>>>>> 66adac13
 	"google.golang.org/grpc"
 	"google.golang.org/grpc/credentials/insecure"
 	runtimeapi "k8s.io/cri-api/pkg/apis/runtime/v1"
@@ -32,7 +24,6 @@
 type CommitterImpl struct {
 	runtimeServiceClient runtimeapi.RuntimeServiceClient // CRI client
 	containerdClient     *client.Client                  // containerd client
-<<<<<<< HEAD
 }
 
 // NewCommitter new a CommitterImpl
@@ -142,115 +133,6 @@
 	return nil
 }
 
-=======
-}
-
-// NewCommitter new a CommitterImpl
-func NewCommitter() (Committer, error) {
-	// create gRPC connection
-	conn, err := grpc.NewClient(DefaultContainerdAddress, grpc.WithTransportCredentials(insecure.NewCredentials()))
-	if err != nil {
-		return nil, err
-	}
-
-	// create Containerd client: default namespace in const.go
-	containerdClient, err := client.NewWithConn(conn, client.WithDefaultNamespace(DefaultNamespace))
-	if err != nil {
-		return nil, err
-	}
-
-	// create CRI client
-	runtimeServiceClient := runtimeapi.NewRuntimeServiceClient(conn)
-
-	return &CommitterImpl{
-		runtimeServiceClient: runtimeServiceClient,
-		containerdClient:     containerdClient,
-	}, nil
-}
-
-// CreateContainer create container
-func (c *CommitterImpl) CreateContainer(ctx context.Context, devboxName string, contentID string, baseImage string) (string, error) {
-	fmt.Println("========>>>> create container", devboxName, contentID, baseImage)
-	// 1. get image
-	ctx = namespaces.WithNamespace(ctx, DefaultNamespace)
-	image, err := c.containerdClient.GetImage(ctx, baseImage)
-	if err != nil {
-		// image not found, try to pull
-		log.Printf("Image %s not found, pulling...", baseImage)
-		image, err = c.containerdClient.Pull(ctx, baseImage, client.WithPullUnpack)
-		if err != nil {
-			return "", fmt.Errorf("failed to pull image %s: %v", baseImage, err)
-		}
-	}
-
-	// 2. create container
-	// add annotations/labels
-	annotations := map[string]string{
-		AnnotationKeyContentID: contentID,
-		AnnotationKeyNamespace: DefaultNamespace,
-		AnnotationKeyImageName: baseImage,
-	}
-
-	containerName := fmt.Sprintf("%s-container", devboxName) // container name
-
-	container, err := c.containerdClient.NewContainer(ctx, containerName,
-		client.WithImage(image),
-		client.WithNewSnapshot(containerName, image),
-		client.WithContainerLabels(annotations),        // add annotations
-		client.WithNewSpec(oci.WithImageConfig(image)), // oci.WithProcessArgs("/bin/sh", "-c", "while true; do echo 'Hello, World!'; sleep 5; done"),
-		// oci.WithHostname("test-container"),
-
-	)
-	if err != nil {
-		return "", fmt.Errorf("failed to create container: %v", err)
-	}
-
-	return container.ID(), nil
-}
-
-// DeleteContainer delete container
-func (c *CommitterImpl) DeleteContainer(ctx context.Context, containerName string) error {
-	// load container
-	ctx = namespaces.WithNamespace(ctx, DefaultNamespace)
-	container, err := c.containerdClient.LoadContainer(ctx, containerName)
-	if err != nil {
-		return fmt.Errorf("failed to load container: %v", err)
-	}
-
-	// try to get and stop task
-	task, err := container.Task(ctx, nil)
-	if err == nil {
-		log.Printf("Stopping task for container: %s", containerName)
-
-		// force kill task
-		err = task.Kill(ctx, 9) // SIGKILL
-		if err != nil {
-			log.Printf("Warning: failed to send SIGKILL: %v", err)
-		} else {
-			log.Printf("Sent SIGKILL to task")
-		}
-
-		// delete task
-		log.Printf("Deleting task...")
-		_, err = task.Delete(ctx, client.WithProcessKill)
-		if err != nil {
-			log.Printf("Warning: failed to delete task: %v", err)
-		} else {
-			log.Printf("Task deleted for container: %s", containerName)
-		}
-	}
-
-	// delete container (include snapshot)
-	err = container.Delete(ctx, client.WithSnapshotCleanup)
-	if err != nil {
-		return fmt.Errorf("failed to delete container: %v", err)
-	}
-
-	log.Printf("Container deleted: %s", containerName)
-	return nil
-}
-
->>>>>>> 66adac13
 // Commit commit container to image
 func (c *CommitterImpl) Commit(ctx context.Context, devboxName string, contentID string, baseImage string, commitImage string) error {
 	fmt.Println("========>>>> commit devbox", devboxName, contentID, baseImage, commitImage)
@@ -328,11 +210,7 @@
 			continue
 		}
 		// if container is not devbox container, skip
-<<<<<<< HEAD
 		if _, ok := labels[v1alpha1.AnnotationContentID]; !ok {
-=======
-		if _, ok := labels[AnnotationKeyContentID]; !ok {
->>>>>>> 66adac13
 			continue
 		}
 
@@ -372,10 +250,6 @@
 				deletedContainersCount++
 			}
 		}
-<<<<<<< HEAD
-=======
-
->>>>>>> 66adac13
 	}
 	log.Printf("GC completed, deleted %d containers", deletedContainersCount)
 	return nil

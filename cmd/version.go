--- conflicted
+++ resolved
@@ -22,18 +22,6 @@
 	"github.com/spf13/cobra"
 )
 
-<<<<<<< HEAD
-func init() {
-	// it's possible to have multiple choices for users to choose GitHub or aliyun as their download source
-	// see also https://github.com/LinuxSuRen/cobra-extension/issues/6
-	const name = "sealos"
-	verCmd := extver.NewVersionCmd("fanux", name, name, func(ver string) string {
-		ver = strings.TrimPrefix(ver, "v")
-		return fmt.Sprintf("https://github.com/fanux/sealos/releases/download/v%s/%s_%s_%s_%s.tar.gz",
-			ver, name, ver, runtime.GOOS, runtime.GOARCH)
-	})
-	rootCmd.AddCommand(verCmd)
-=======
 var shortPrint bool
 
 var versionCmd = &cobra.Command{
@@ -59,5 +47,4 @@
 func init() {
 	rootCmd.AddCommand(versionCmd)
 	versionCmd.Flags().BoolVar(&shortPrint, "short", false, "If true, print just the cniVersion number.")
->>>>>>> 40f2f5de
 }